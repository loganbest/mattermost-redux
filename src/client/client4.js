--- conflicted
+++ resolved
@@ -225,13 +225,12 @@
         return `${this.getPluginsRoute()}/${pluginId}`;
     }
 
-<<<<<<< HEAD
     getRolesRoute() {
         return `${this.getBaseRoute()}/roles`;
-=======
+    }
+    
     getTimezonesRoute() {
         return `${this.getBaseRoute()}/system/timezones`;
->>>>>>> 7e514e88
     }
 
     getOptions(options) {
