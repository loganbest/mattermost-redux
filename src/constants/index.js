--- conflicted
+++ resolved
@@ -14,11 +14,8 @@
 import Permissions from './permissions';
 import Emoji from './emoji';
 import Plugins from './plugins';
-<<<<<<< HEAD
 import Groups from './groups';
-=======
 import Users from './users';
->>>>>>> b593625b
 
 export {
     General,
@@ -33,9 +30,6 @@
     Permissions,
     Emoji,
     Plugins,
-<<<<<<< HEAD
     Groups,
-=======
     Users,
->>>>>>> b593625b
 };
