// Copyright (c) 2017-present Mattermost, Inc. All Rights Reserved.
// See License.txt for license information.

import ChannelTypes from './channels';
import ErrorTypes from './errors';
import GeneralTypes from './general';
import UserTypes from './users';
import TeamTypes from './teams';
import PostTypes from './posts';
import FileTypes from './files';
import PreferenceTypes from './preferences';
import IntegrationTypes from './integrations';
import EmojiTypes from './emojis';
import AdminTypes from './admin';
import AlertTypes from './alerts';
import JobTypes from './jobs';
import SearchTypes from './search';
import RoleTypes from './roles';

export {
    ErrorTypes,
    GeneralTypes,
    UserTypes,
    TeamTypes,
    ChannelTypes,
    PostTypes,
    FileTypes,
    PreferenceTypes,
    IntegrationTypes,
    EmojiTypes,
    AdminTypes,
    AlertTypes,
    JobTypes,
    SearchTypes,
<<<<<<< HEAD
    RoleTypes
=======
>>>>>>> 982807c2
};<|MERGE_RESOLUTION|>--- conflicted
+++ resolved
@@ -32,8 +32,5 @@
     AlertTypes,
     JobTypes,
     SearchTypes,
-<<<<<<< HEAD
-    RoleTypes
-=======
->>>>>>> 982807c2
+    RoleTypes,
 };