--- conflicted
+++ resolved
@@ -20,14 +20,9 @@
     getPosts,
     getProfilesAndStatusesForPosts,
     getCustomEmojiForReaction,
-<<<<<<< HEAD
+    handleNewPost,
     postDeleted,
-    receivedNewPost,
     receivedPost,
-    receivedPostThread,
-=======
-    handleNewPost,
->>>>>>> 1214e3e5
 } from './posts';
 import {getTeam, getMyTeamUnreads} from './teams';
 
@@ -302,74 +297,11 @@
         dispatch(handleNewPost(msg));
         getProfilesAndStatusesForPosts([post], dispatch, getState);
 
-<<<<<<< HEAD
-        // getProfilesAndStatusesForPosts only gets the status if it doesn't exist, but we
-        // also want it if the user does not appear to be online
-        if (userId !== currentUserId && status && status !== General.ONLINE) {
-            dispatch(getStatusesByIds([userId]));
-        }
-
-        switch (post.type) {
-        case Posts.POST_TYPES.HEADER_CHANGE:
-            dispatch(updateChannelHeader(post.channel_id, post.props.new_header));
-            break;
-        case Posts.POST_TYPES.PURPOSE_CHANGE:
-            dispatch(updateChannelPurpose(post.channel_id, post.props.new_purpose));
-            break;
-        }
-
-        const postsInChannel = getPostIdsInChannel(getState(), post.channel_id);
-
-        // skip calling getPostThread if there are no postsInChannel.
-        // This leads to having few posts in channel before the first visit.
-        if (post.root_id && posts && !posts[post.root_id] && postsInChannel && postsInChannel.length !== 0) {
-            let data;
-            try {
-                data = await Client4.getPostThread(post.root_id);
-            } catch (e) {
-                console.warn('failed to get thread for new post event', e); // eslint-disable-line no-console
-            }
-
-            if (data) {
-                const rootUserId = data.posts[post.root_id].user_id;
-                const rootStatus = getStatusForUserId(state, rootUserId);
-                if (!users[rootUserId] && rootUserId !== currentUserId) {
-                    dispatch(getProfilesByIds([rootUserId]));
-                }
-
-                if (rootStatus !== General.ONLINE) {
-                    dispatch(getStatusesByIds([rootUserId]));
-                }
-
-                dispatch(receivedPostThread(data, post.root_id));
-            }
-        }
-
-        const actions = [{
-            type: WebsocketEvents.STOP_TYPING,
-            data: {
-                id: post.channel_id + post.root_id,
-                userId: post.user_id,
-                now: Date.now(),
-            },
-        }];
-
-        if (!posts[post.id]) {
-            if (msg.data.channel_type === General.DM_CHANNEL) {
-                const otherUserId = getUserIdFromChannelName(currentUserId, msg.data.channel_name);
-                dispatch(makeDirectChannelVisibleIfNecessary(otherUserId));
-            } else if (msg.data.channel_type === General.GM_CHANNEL) {
-                dispatch(makeGroupMessageVisibleIfNecessary(post.channel_id));
-            }
-
-            actions.push(receivedNewPost(post));
-=======
         if (post.user_id !== getCurrentUserId(getState()) && !fromAutoResponder(post)) {
             dispatch({
                 type: UserTypes.RECEIVED_STATUSES,
                 data: [{user_id: post.user_id, status: General.ONLINE}],
             });
->>>>>>> 1214e3e5
         }
     };
 }
