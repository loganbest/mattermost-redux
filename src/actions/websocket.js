// Copyright (c) 2016 Mattermost, Inc. All Rights Reserved.
// See License.txt for license information.

import {batchActions} from 'redux-batched-actions';

import {Client, Client4} from 'client';
import websocketClient from 'client/websocket_client';
import {getProfilesByIds, getStatusesByIds, loadProfilesForDirect} from './users';
import {
    fetchMyChannelsAndMembers,
    getChannel,
    getChannelStats,
    updateChannelHeader,
    updateChannelPurpose,
    markChannelAsUnread,
    markChannelAsRead
} from './channels';
import {
    getPosts,
    getPostsSince
} from './posts';
<<<<<<< HEAD
import {makeDirectChannelVisibleIfNecessary} from './preferences';
import {General, WebsocketEvents, Preferences, Posts} from 'constants';
=======
import {
    makeDirectChannelVisibleIfNecessary,
    makeGroupMessageVisibleIfNecessary
} from './preferences';
>>>>>>> f200cc87
import {
    ChannelTypes,
    GeneralTypes,
    PostTypes,
    PreferenceTypes,
    TeamTypes,
    UserTypes
} from 'action_types';
import {getCurrentChannelStats} from 'selectors/entities/channels';
import {getUserIdFromChannelName} from 'utils/channel_utils';
import {isSystemMessage, shouldIgnorePost} from 'utils/post_utils';
import EventEmitter from 'utils/event_emitter';

export function init(platform, siteUrl, token, optionalWebSocket) {
    return async (dispatch, getState) => {
        const config = getState().entities.general.config;
        let connUrl = siteUrl || Client.getUrl();
        const authToken = token || Client.getToken();

        // replace the protocol with a websocket one
        if (connUrl.startsWith('https:')) {
            connUrl = connUrl.replace(/^https:/, 'wss:');
        } else {
            connUrl = connUrl.replace(/^http:/, 'ws:');
        }

        // append a port number if one isn't already specified
        if (!(/:\d+$/).test(connUrl)) {
            if (connUrl.startsWith('wss:')) {
                connUrl += ':' + (config.WebsocketSecurePort || 443);
            } else {
                connUrl += ':' + (config.WebsocketPort || 80);
            }
        }

        connUrl += `${Client.getUrlVersion()}/users/websocket`;
        websocketClient.setFirstConnectCallback(handleFirstConnect);
        websocketClient.setEventCallback(handleEvent);
        websocketClient.setReconnectCallback(handleReconnect);
        websocketClient.setCloseCallback(handleClose);
        websocketClient.setConnectingCallback(handleConnecting);

        const websocketOpts = {
            connectionUrl: connUrl,
            platform
        };

        if (optionalWebSocket) {
            websocketOpts.webSocketConnector = optionalWebSocket;
        }

        return websocketClient.initialize(authToken, dispatch, getState, websocketOpts);
    };
}

export function close() {
    return async (dispatch, getState) => {
        websocketClient.close(true);
        if (dispatch) {
            dispatch({type: GeneralTypes.WEBSOCKET_FAILURE, error: 'Closed'}, getState);
        }
    };
}

function handleConnecting(dispatch, getState) {
    dispatch({type: GeneralTypes.WEBSOCKET_REQUEST}, getState);
}

function handleFirstConnect(dispatch, getState) {
    dispatch({type: GeneralTypes.WEBSOCKET_SUCCESS}, getState);
}

async function handleReconnect(dispatch, getState) {
    const entities = getState().entities;
    const {currentTeamId} = entities.teams;
    const {currentChannelId} = entities.channels;

    if (currentTeamId) {
        await fetchMyChannelsAndMembers(currentTeamId)(dispatch, getState);
        loadProfilesForDirect()(dispatch, getState);
        if (currentChannelId) {
            loadPostsHelper(currentTeamId, currentChannelId, dispatch, getState);
        }
    }

    dispatch({type: GeneralTypes.WEBSOCKET_SUCCESS}, getState);
}

function handleClose(connectFailCount, dispatch, getState) {
    dispatch({type: GeneralTypes.WEBSOCKET_FAILURE, error: connectFailCount}, getState);
}

function handleEvent(msg, dispatch, getState) {
    switch (msg.event) {
    case WebsocketEvents.POSTED:
    case WebsocketEvents.EPHEMERAL_MESSAGE:
        handleNewPostEvent(msg, dispatch, getState);
        break;
    case WebsocketEvents.POST_EDITED:
        handlePostEdited(msg, dispatch, getState);
        break;
    case WebsocketEvents.POST_DELETED:
        handlePostDeleted(msg, dispatch, getState);
        break;
    case WebsocketEvents.LEAVE_TEAM:
        handleLeaveTeamEvent(msg, dispatch, getState);
        break;
    case WebsocketEvents.USER_ADDED:
        handleUserAddedEvent(msg, dispatch, getState);
        break;
    case WebsocketEvents.USER_REMOVED:
        handleUserRemovedEvent(msg, dispatch, getState);
        break;
    case WebsocketEvents.USER_UPDATED:
        handleUserUpdatedEvent(msg, dispatch, getState);
        break;
    case WebsocketEvents.CHANNEL_CREATED:
        handleChannelCreatedEvent(msg, dispatch, getState);
        break;
    case WebsocketEvents.CHANNEL_DELETED:
        handleChannelDeletedEvent(msg, dispatch, getState);
        break;
    case WebsocketEvents.DIRECT_ADDED:
        handleDirectAddedEvent(msg, dispatch, getState);
        break;
    case WebsocketEvents.PREFERENCE_CHANGED:
        handlePreferenceChangedEvent(msg, dispatch, getState);
        break;
    case WebsocketEvents.STATUS_CHANGED:
        handleStatusChangedEvent(msg, dispatch, getState);
        break;
    case WebsocketEvents.TYPING:
        handleUserTypingEvent(msg, dispatch, getState);
        break;
    case WebsocketEvents.HELLO:
        handleHelloEvent(msg);
        break;
    }
}

async function handleNewPostEvent(msg, dispatch, getState) {
    const state = getState();
    const {currentChannelId} = state.entities.channels;
    const users = state.entities.users;
    const {posts} = state.entities.posts;
    const post = JSON.parse(msg.data.post);
    const userId = post.user_id;
    const status = users.statuses[userId];

    if (!users.profiles[userId] && userId !== users.currentUserId) {
        getProfilesByIds([userId])(dispatch, getState);
    }

    if (status !== General.ONLINE) {
        getStatusesByIds([userId])(dispatch, getState);
    }

    switch (post.type) {
    case Posts.POST_TYPES.HEADER_CHANGE:
        updateChannelHeader(post.channel_id, post.props.new_header)(dispatch, getState);
        break;
    case Posts.POST_TYPES.PURPOSE_CHANGE:
        updateChannelPurpose(post.channel_id, post.props.new_purpose)(dispatch, getState);
        break;
    }

    if (msg.data.channel_type === General.DM_CHANNEL) {
        const otherUserId = getUserIdFromChannelName(users.currentUserId, msg.data.channel_name);

        makeDirectChannelVisibleIfNecessary(otherUserId)(dispatch, getState);
    } else if (msg.data.channel_type === Constants.GM_CHANNEL) {
        makeGroupMessageVisibleIfNecessary(post.channel_id)(dispatch, getState);
    }

    if (post.root_id && !posts[post.root_id]) {
        await Client4.getPostThread(post.root_id).then((data) => {
            const rootUserId = data.posts[post.root_id].user_id;
            const rootStatus = users.statuses[rootUserId];
            if (!users.profiles[rootUserId] && rootUserId !== users.currentUserId) {
                getProfilesByIds([rootUserId])(dispatch, getState);
            }

            if (rootStatus !== General.ONLINE) {
                getStatusesByIds([rootUserId])(dispatch, getState);
            }

            dispatch({
                type: PostTypes.RECEIVED_POSTS,
                data,
                channelId: post.channel_id
            }, getState);
        });
    }

    dispatch(batchActions([
        {
            type: PostTypes.RECEIVED_POSTS,
            data: {
                order: [],
                posts: {
                    [post.id]: post
                }
            },
            channelId: post.channel_id
        },
        {
            type: WebsocketEvents.STOP_TYPING,
            data: {
                id: post.channel_id + post.root_id,
                userId: post.user_id
            }
        }
    ]), getState);

    if (shouldIgnorePost(post)) {
        // if the post type is in the ignore list we'll do nothing with the read state
        return;
    }

    let markAsRead = false;
    if (userId === users.currentUserId && !isSystemMessage(post)) {
        // In case the current user posted the message and that message wasn't triggered by a system message
        markAsRead = true;
    } else if (post.channel_id === currentChannelId) {
        // if the post is for the channel that the user is currently viewing we'll mark the channel as read
        markAsRead = true;
    }

    if (markAsRead) {
        markChannelAsRead(post.channel_id)(dispatch, getState);
    } else {
        markChannelAsUnread(post.channel_id, msg.data.mentions)(dispatch, getState);
    }
}

function handlePostEdited(msg, dispatch, getState) {
    const data = JSON.parse(msg.data.post);

    dispatch({type: PostTypes.RECEIVED_POST, data}, getState);
}

function handlePostDeleted(msg, dispatch, getState) {
    const data = JSON.parse(msg.data.post);
    dispatch({type: PostTypes.POST_DELETED, data}, getState);
}

function handleLeaveTeamEvent(msg, dispatch, getState) {
    const entities = getState().entities;
    const {currentTeamId, teams} = entities.teams;
    const {currentUserId} = entities.users;

    if (currentUserId === msg.data.user_id) {
        dispatch({type: TeamTypes.LEAVE_TEAM, data: teams[msg.data.team_id]}, getState);

        // if they are on the team being removed deselect the current team and channel
        if (currentTeamId === msg.data.team_id) {
            EventEmitter.emit('leave_team');
        }
    }
}

function handleUserAddedEvent(msg, dispatch, getState) {
    const state = getState();
    const {currentChannelId} = state.entities.channels;
    const {currentTeamId} = state.entities.teams;
    const {currentUserId} = state.entities.users;
    const teamId = msg.data.team_id;

    if (msg.broadcast.channel_id === currentChannelId) {
        getChannelStats(teamId, currentChannelId)(dispatch, getState);
    }

    if (teamId === currentTeamId && msg.data.user_id === currentUserId) {
        getChannel(msg.broadcast.channel_id)(dispatch, getState);
    }
}

function handleUserRemovedEvent(msg, dispatch, getState) {
    const state = getState();
    const {currentChannelId} = state.entities.channels;
    const {currentTeamId} = state.entities.teams;
    const {currentUserId} = state.entities.users;

    if (msg.broadcast.user_id === currentUserId && currentTeamId) {
        fetchMyChannelsAndMembers(currentTeamId)(dispatch, getState);
        dispatch({
            type: ChannelTypes.LEAVE_CHANNEL,
            data: msg.data.channel_id
        }, getState);
    } else if (msg.broadcast.channel_id === currentChannelId) {
        getChannelStats(currentTeamId, currentChannelId)(dispatch, getState);
    }
}

function handleUserUpdatedEvent(msg, dispatch, getState) {
    const entities = getState().entities;
    const {currentUserId} = entities.users;
    const user = msg.data.user;

    if (user.id !== currentUserId) {
        dispatch({
            type: UserTypes.RECEIVED_PROFILES,
            data: {
                [user.id]: user
            }
        }, getState);
    }
}

function handleChannelCreatedEvent(msg, dispatch, getState) {
    const {channel_id: channelId, team_id: teamId} = msg.data;
    const state = getState();
    const {channels} = state.entities.channels;
    const {currentTeamId} = state.entities.teams;

    if (teamId === currentTeamId && !channels[channelId]) {
        getChannel(channelId)(dispatch, getState);
    }
}

function handleChannelDeletedEvent(msg, dispatch, getState) {
    const entities = getState().entities;
    const {channels, currentChannelId} = entities.channels;
    const {currentTeamId} = entities.teams;

    if (msg.broadcast.team_id === currentTeamId) {
        if (msg.data.channel_id === currentChannelId) {
            let channelId = '';
            const channel = Object.keys(channels).filter((key) => channels[key].name === General.DEFAULT_CHANNEL);

            if (channel.length) {
                channelId = channel[0];
            }

            dispatch({type: ChannelTypes.SELECT_CHANNEL, data: channelId}, getState);
        }
        dispatch({type: ChannelTypes.RECEIVED_CHANNEL_DELETED, data: msg.data.channel_id}, getState);

        fetchMyChannelsAndMembers(currentTeamId)(dispatch, getState);
    }
}

function handleDirectAddedEvent(msg, dispatch, getState) {
    getChannel(msg.broadcast.channel_id)(dispatch, getState);
}

function handlePreferenceChangedEvent(msg, dispatch, getState) {
    const preference = JSON.parse(msg.data.preference);
    dispatch({type: PreferenceTypes.RECEIVED_PREFERENCES, data: [preference]}, getState);

    if (preference.category === Preferences.CATEGORY_DIRECT_CHANNEL_SHOW) {
        const state = getState();
        const users = state.entities.users;
        const userId = preference.name;
        const status = users.statuses[userId];

        if (!users.profiles[userId] && userId !== users.currentUserId) {
            getProfilesByIds([userId])(dispatch, getState);
        }

        if (status !== General.ONLINE) {
            getStatusesByIds([userId])(dispatch, getState);
        }
    }
}

function handleStatusChangedEvent(msg, dispatch, getState) {
    dispatch({
        type: UserTypes.RECEIVED_STATUSES,
        data: {
            [msg.data.user_id]: msg.data.status
        }
    }, getState);
}

function handleHelloEvent(msg) {
    const serverVersion = msg.data.server_version;
    if (serverVersion && Client.serverVersion !== serverVersion) {
        Client.serverVersion = serverVersion;
        EventEmitter.emit(General.CONFIG_CHANGED, serverVersion);
    }
}

const typingUsers = {};
function handleUserTypingEvent(msg, dispatch, getState) {
    const state = getState();
    const {currentUserId, profiles, statuses} = state.entities.users;
    const {config} = state.entities.general;
    const userId = msg.data.user_id;
    const id = msg.broadcast.channel_id + msg.data.parent_id;
    const data = {id, userId};

    // Create entry
    if (!typingUsers[id]) {
        typingUsers[id] = {};
    }

    // If we already have this user, clear it's timeout to be deleted
    if (typingUsers[id][userId]) {
        clearTimeout(typingUsers[id][userId].timeout);
    }

    // Set the user and a timeout to remove it
    typingUsers[id][userId] = setTimeout(() => {
        Reflect.deleteProperty(typingUsers[id], userId);
        if (typingUsers[id] === {}) {
            Reflect.deleteProperty(typingUsers, id);
        }
        dispatch({
            type: WebsocketEvents.STOP_TYPING,
            data
        }, getState);
    }, parseInt(config.TimeBetweenUserTypingUpdatesMilliseconds, 10));

    dispatch({
        type: WebsocketEvents.TYPING,
        data
    }, getState);

    if (!profiles[userId] && userId !== currentUserId) {
        getProfilesByIds([userId])(dispatch, getState);
    }

    const status = statuses[userId];
    if (status !== General.ONLINE) {
        getStatusesByIds([userId])(dispatch, getState);
    }
}

// Helpers

function loadPostsHelper(teamId, channelId, dispatch, getState) {
    const {posts, postsByChannel} = getState().entities.posts;
    const postsArray = postsByChannel[channelId];
    const latestPostId = postsArray[postsArray.length - 1];

    let latestPostTime = 0;
    if (latestPostId) {
        latestPostTime = posts[latestPostId].create_at || 0;
    }

    if (Object.keys(posts).length === 0 || postsArray.length < Posts.POST_CHUNK_SIZE || latestPostTime === 0) {
        getPosts(teamId, channelId)(dispatch, getState);
    } else {
        getPostsSince(teamId, channelId, latestPostTime)(dispatch, getState);
    }
}

let lastTimeTypingSent = 0;
export function userTyping(channelId, parentPostId) {
    return async (dispatch, getState) => {
        const state = getState();
        const config = state.entities.general.config;
        const t = Date.now();
        const membersInChannel = getCurrentChannelStats(state).member_count;

        if (((t - lastTimeTypingSent) > config.TimeBetweenUserTypingUpdatesMilliseconds) &&
            (membersInChannel < config.MaxNotificationsPerChannel) && (config.EnableUserTypingMessages === 'true')) {
            websocketClient.userTyping(channelId, parentPostId);
            lastTimeTypingSent = t;
        }
    };
}<|MERGE_RESOLUTION|>--- conflicted
+++ resolved
@@ -19,15 +19,12 @@
     getPosts,
     getPostsSince
 } from './posts';
-<<<<<<< HEAD
-import {makeDirectChannelVisibleIfNecessary} from './preferences';
-import {General, WebsocketEvents, Preferences, Posts} from 'constants';
-=======
+
 import {
     makeDirectChannelVisibleIfNecessary,
     makeGroupMessageVisibleIfNecessary
 } from './preferences';
->>>>>>> f200cc87
+
 import {
     ChannelTypes,
     GeneralTypes,
@@ -36,6 +33,8 @@
     TeamTypes,
     UserTypes
 } from 'action_types';
+import {General, WebsocketEvents, Preferences, Posts} from 'constants';
+
 import {getCurrentChannelStats} from 'selectors/entities/channels';
 import {getUserIdFromChannelName} from 'utils/channel_utils';
 import {isSystemMessage, shouldIgnorePost} from 'utils/post_utils';
@@ -198,7 +197,7 @@
         const otherUserId = getUserIdFromChannelName(users.currentUserId, msg.data.channel_name);
 
         makeDirectChannelVisibleIfNecessary(otherUserId)(dispatch, getState);
-    } else if (msg.data.channel_type === Constants.GM_CHANNEL) {
+    } else if (msg.data.channel_type === General.GM_CHANNEL) {
         makeGroupMessageVisibleIfNecessary(post.channel_id)(dispatch, getState);
     }
 
