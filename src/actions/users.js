// Copyright (c) 2016 Mattermost, Inc. All Rights Reserved.
// See License.txt for license information.

import {batchActions} from 'redux-batched-actions';
import {Client, Client4} from 'client';
import {General} from 'constants';
import {PreferenceTypes, UserTypes, TeamTypes} from 'action_types';
import {getMyTeams} from './teams';

import {
    getUserIdFromChannelName,
    isDirectChannel,
    isDirectChannelVisible,
    isGroupChannel,
    isGroupChannelVisible
} from 'utils/channel_utils';

import {removeUserFromList} from 'utils/user_utils';

import {getLogErrorAction} from './errors';
import {bindClientFunc, forceLogoutIfNecessary, debounce} from './helpers';
import {
    makeDirectChannelVisibleIfNecessary,
    makeGroupMessageVisibleIfNecessary
} from './preferences';

export function checkMfa(loginId) {
    return async (dispatch, getState) => {
        dispatch({type: UserTypes.CHECK_MFA_REQUEST}, getState);
        try {
            const data = await Client4.checkUserMfa(loginId);
            dispatch({type: UserTypes.CHECK_MFA_SUCCESS}, getState);
            return data.mfa_required;
        } catch (error) {
            dispatch(batchActions([
                {type: UserTypes.CHECK_MFA_FAILURE, error},
                getLogErrorAction(error)
            ]), getState);
            return null;
        }
    };
}

export function createUser(user) {
    return async (dispatch, getState) => {
        dispatch({type: UserTypes.CREATE_USER_REQUEST}, getState);

        let created;
        try {
            created = await Client4.createUser(user);
        } catch (error) {
            forceLogoutIfNecessary(error, dispatch);
            dispatch(batchActions([
                {
                    type: UserTypes.CREATE_USER_FAILURE,
                    error
                },
                getLogErrorAction(error)
            ]), getState);
            return null;
        }

        const profiles = {};
        profiles[created.id] = created;
        dispatch({type: UserTypes.RECEIVED_PROFILES, data: profiles});

        return created;
    };
}

export function login(loginId, password, mfaToken = '') {
    return async (dispatch, getState) => {
        dispatch({type: UserTypes.LOGIN_REQUEST}, getState);

        const deviceId = getState().entities.general.deviceToken;

        return Client4.login(loginId, password, mfaToken, deviceId).
        then(async (data) => {
            let teamMembers;
            let preferences;
            try {
                const teamMembersRequest = Client4.getMyTeamMembers();
                const preferencesRequest = Client4.getMyPreferences();

                teamMembers = await teamMembersRequest;
                preferences = await preferencesRequest;
            } catch (error) {
                dispatch(batchActions([
                    {type: UserTypes.LOGIN_FAILURE, error},
                    getLogErrorAction(error)
                ]), getState);
                return;
            }

            try {
                await getMyTeams()(dispatch, getState);
            } catch (error) {
                forceLogoutIfNecessary(error, dispatch);
                dispatch(batchActions([
                    {type: UserTypes.LOGIN_FAILURE, error},
                    getLogErrorAction(error)
                ]), getState);
                return;
            }

            dispatch(batchActions([
                {
                    type: UserTypes.RECEIVED_ME,
                    data
                },
                {
                    type: PreferenceTypes.RECEIVED_PREFERENCES,
                    data: await preferences
                },
                {
                    type: TeamTypes.RECEIVED_MY_TEAM_MEMBERS,
                    data: await teamMembers
                },
                {
                    type: UserTypes.LOGIN_SUCCESS
                }
            ]), getState);
        }).
        catch((error) => {
            dispatch(batchActions([
                {type: UserTypes.LOGIN_FAILURE, error},
                getLogErrorAction(error)
            ]), getState);
            return;
        });
    };
}

export function loadMe() {
    return async (dispatch, getState) => {
        let user;
        dispatch({type: UserTypes.LOGIN_REQUEST}, getState);
        try {
            user = await Client4.getMe();
        } catch (error) {
            forceLogoutIfNecessary(error, dispatch);
            dispatch(batchActions([
                {type: UserTypes.LOGIN_FAILURE, error},
                getLogErrorAction(error)
            ]), getState);
            return;
        }

        const deviceId = getState().entities.general.deviceToken;
        if (deviceId) {
            Client4.attachDevice(deviceId);
        }

        let preferences;
        dispatch({type: PreferenceTypes.MY_PREFERENCES_REQUEST}, getState);
        try {
            preferences = await Client4.getMyPreferences();
        } catch (error) {
            forceLogoutIfNecessary(error, dispatch);
            dispatch(batchActions([
                {type: PreferenceTypes.MY_PREFERENCES_FAILURE, error},
                getLogErrorAction(error)
            ]), getState);
            return;
        }

        try {
            await getMyTeams()(dispatch, getState);
        } catch (error) {
            forceLogoutIfNecessary(error, dispatch);
            dispatch(batchActions([
                {type: TeamTypes.MY_TEAMS_FAILURE, error},
                getLogErrorAction(error)
            ]), getState);
            return;
        }

        let teamMembers;
        dispatch({type: TeamTypes.MY_TEAM_MEMBERS_REQUEST}, getState);
        try {
            teamMembers = await Client4.getMyTeamMembers();
        } catch (error) {
            forceLogoutIfNecessary(error, dispatch);
            dispatch(batchActions([
                {type: TeamTypes.MY_TEAM_MEMBERS_FAILURE, error},
                getLogErrorAction(error)
            ]), getState);
            return;
        }

        dispatch(batchActions([
            {
                type: UserTypes.RECEIVED_ME,
                data: user
            },
            {
                type: UserTypes.LOGIN_SUCCESS
            },
            {
                type: PreferenceTypes.RECEIVED_PREFERENCES,
                data: preferences
            },
            {
                type: PreferenceTypes.MY_PREFERENCES_SUCCESS
            },
            {
                type: TeamTypes.RECEIVED_MY_TEAM_MEMBERS,
                data: teamMembers
            },
            {
                type: TeamTypes.MY_TEAM_MEMBERS_SUCCESS
            }
        ]), getState);
    };
}

export function logout() {
    return bindClientFunc(
        Client4.logout,
        UserTypes.LOGOUT_REQUEST,
        UserTypes.LOGOUT_SUCCESS,
        UserTypes.LOGOUT_FAILURE,
    );
}

export function getProfiles(page = 0, perPage = General.PROFILE_CHUNK_SIZE) {
    return bindClientFunc(
        Client4.getProfiles,
        UserTypes.PROFILES_REQUEST,
        [UserTypes.RECEIVED_PROFILES_LIST, UserTypes.PROFILES_SUCCESS],
        UserTypes.PROFILES_FAILURE,
        page,
        perPage
    );
}

export function getProfilesByIds(userIds) {
    return bindClientFunc(
        Client4.getProfilesByIds,
        UserTypes.PROFILES_REQUEST,
        [UserTypes.RECEIVED_PROFILES_LIST, UserTypes.PROFILES_SUCCESS],
        UserTypes.PROFILES_FAILURE,
        userIds
    );
}

export function getProfilesInTeam(teamId, page, perPage = General.PROFILE_CHUNK_SIZE) {
    return async (dispatch, getState) => {
        dispatch({type: UserTypes.PROFILES_IN_TEAM_REQUEST}, getState);

        let profiles;
        try {
            profiles = await Client4.getProfilesInTeam(teamId, page, perPage);
        } catch (error) {
            forceLogoutIfNecessary(error, dispatch);
            dispatch(batchActions([
                {type: UserTypes.PROFILES_IN_TEAM_FAILURE, error},
                getLogErrorAction(error)
            ]), getState);
            return null;
        }

        dispatch(batchActions([
            {
                type: UserTypes.RECEIVED_PROFILES_LIST_IN_TEAM,
                data: profiles,
                id: teamId
            },
            {
                type: UserTypes.RECEIVED_PROFILES_LIST,
                data: profiles
            },
            {
                type: UserTypes.PROFILES_IN_TEAM_SUCCESS
            }
        ]), getState);

        return profiles;
    };
}

export function getProfilesInChannel(channelId, page, perPage = General.PROFILE_CHUNK_SIZE) {
    return async (dispatch, getState) => {
        dispatch({type: UserTypes.PROFILES_IN_CHANNEL_REQUEST}, getState);

        const {currentUserId} = getState().entities.users;

        let profiles;
        try {
            profiles = await Client4.getProfilesInChannel(channelId, page, perPage);
            removeUserFromList(currentUserId, profiles);
        } catch (error) {
            forceLogoutIfNecessary(error, dispatch);
            dispatch(batchActions([
                {type: UserTypes.PROFILES_IN_CHANNEL_FAILURE, error},
                getLogErrorAction(error)
            ]), getState);
            return null;
        }

        dispatch(batchActions([
            {
                type: UserTypes.RECEIVED_PROFILES_LIST_IN_CHANNEL,
                data: profiles,
                id: channelId
            },
            {
                type: UserTypes.RECEIVED_PROFILES_LIST,
                data: profiles
            },
            {
                type: UserTypes.PROFILES_IN_CHANNEL_SUCCESS
            }
        ]), getState);

        return profiles;
    };
}

export function getProfilesNotInChannel(teamId, channelId, page, perPage = General.PROFILE_CHUNK_SIZE) {
    return async (dispatch, getState) => {
        dispatch({type: UserTypes.PROFILES_NOT_IN_CHANNEL_REQUEST}, getState);

        const {currentUserId} = getState().entities.users;

        let profiles;
        try {
            profiles = await Client4.getProfilesNotInChannel(teamId, channelId, page, perPage);
            removeUserFromList(currentUserId, profiles);
        } catch (error) {
            forceLogoutIfNecessary(error, dispatch);
            dispatch(batchActions([
                {type: UserTypes.PROFILES_NOT_IN_CHANNEL_FAILURE, error},
                getLogErrorAction(error)
            ]), getState);
            return null;
        }

        dispatch(batchActions([
            {
                type: UserTypes.RECEIVED_PROFILES_LIST_NOT_IN_CHANNEL,
                data: profiles,
                id: channelId
            },
            {
                type: UserTypes.RECEIVED_PROFILES_LIST,
                data: profiles
            },
            {
                type: UserTypes.PROFILES_NOT_IN_CHANNEL_SUCCESS
            }
        ]), getState);

        return profiles;
    };
}

export function getUser(id) {
    return bindClientFunc(
        Client4.getUser,
        UserTypes.USER_REQUEST,
        [UserTypes.RECEIVED_PROFILE, UserTypes.USER_SUCCESS],
        UserTypes.USER_FAILURE,
        id
    );
}

export function getUserByUsername(username) {
    return bindClientFunc(
        Client4.getUserByUsername,
        UserTypes.USER_BY_USERNAME_REQUEST,
        [UserTypes.RECEIVED_PROFILE, UserTypes.USER_BY_USERNAME_SUCCESS],
        UserTypes.USER_BY_USERNAME_FAILURE,
        username
    );
}

// We create an array to hold the id's that we want to get a status for. We build our
// debounced function that will get called after a set period of idle time in which
// the array of id's will be passed to the getStatusesByIds with a cb that clears out
// the array. Helps with performance because instead of making 75 different calls for
// statuses, we are only making one call for 75 ids.
// We could maybe clean it up somewhat by storing the array of ids in redux state possbily?
let ids = [];
const debouncedGetStatusesByIds = debounce(async (dispatch, getState) => {
    getStatusesByIds([...new Set(ids)])(dispatch, getState);
}, 20, false, () => {
    ids = [];
});
export function getStatusesByIdsBatchedDebounced(id) {
    ids = [...ids, id];
    return debouncedGetStatusesByIds;
}

export function getStatusesByIds(userIds) {
    return bindClientFunc(
        Client.getStatusesByIds,
        UserTypes.PROFILES_STATUSES_REQUEST,
        [UserTypes.RECEIVED_STATUSES, UserTypes.PROFILES_STATUSES_SUCCESS],
        UserTypes.PROFILES_STATUSES_FAILURE,
        userIds
    );
}

export function getSessions(userId) {
    return bindClientFunc(
        Client4.getSessions,
        UserTypes.SESSIONS_REQUEST,
        [UserTypes.RECEIVED_SESSIONS, UserTypes.SESSIONS_SUCCESS],
        UserTypes.SESSIONS_FAILURE,
        userId
    );
}

export function revokeSession(userId, sessionId) {
    return async (dispatch, getState) => {
        dispatch({type: UserTypes.REVOKE_SESSION_REQUEST}, getState);

        try {
            await Client4.revokeSession(userId, sessionId);
        } catch (error) {
            forceLogoutIfNecessary(error, dispatch);
            dispatch(batchActions([
                {type: UserTypes.REVOKE_SESSION_FAILURE, error},
                getLogErrorAction(error)
            ]), getState);
            return false;
        }

        dispatch(batchActions([
            {
                type: UserTypes.RECEIVED_REVOKED_SESSION,
                sessionId
            },
            {
                type: UserTypes.REVOKE_SESSION_SUCCESS
            }
        ]), getState);

        return true;
    };
}

export function loadProfilesForDirect() {
    return async (dispatch, getState) => {
        const state = getState();
        const {channels, myMembers} = state.entities.channels;
        const {myPreferences} = state.entities.preferences;
        const {currentUserId} = state.entities.users;

        const values = Object.values(channels);
        for (let i = 0; i < values.length; i++) {
            const channel = values[i];
            const member = myMembers[channel.id];
            if (!isDirectChannel(channel) && !isGroupChannel(channel)) {
                continue;
            }

            if (member) {
                if (member.mention_count > 0 && isDirectChannel(channel) && !isDirectChannelVisible(currentUserId, myPreferences, channel)) {
                    const otherUserId = getUserIdFromChannelName(currentUserId, channel.name);
                    makeDirectChannelVisibleIfNecessary(otherUserId)(dispatch, getState);
                } else if ((member.mention_count > 0 || member.msg_count < channel.total_msg_count) &&
                    isGroupChannel(channel) && !isGroupChannelVisible(myPreferences, channel)) {
                    makeGroupMessageVisibleIfNecessary(channel.id)(dispatch, getState);
                }
            }
        }
    };
}

export function getUserAudits(userId, page = 0, perPage = General.AUDITS_CHUNK_SIZE) {
    return bindClientFunc(
        Client4.getUserAudits,
        UserTypes.AUDITS_REQUEST,
        [UserTypes.RECEIVED_AUDITS, UserTypes.AUDITS_SUCCESS],
        UserTypes.AUDITS_FAILURE,
        userId,
        page,
        perPage
    );
}

export function autocompleteUsersInChannel(teamId, channelId, term) {
    return async (dispatch, getState) => {
        dispatch({type: UserTypes.AUTOCOMPLETE_IN_CHANNEL_REQUEST}, getState);

        let data;
        try {
            data = await Client4.autocompleteUsersInChannel(teamId, channelId, term);
        } catch (error) {
            forceLogoutIfNecessary(error, dispatch);
            dispatch(batchActions([
                {type: UserTypes.AUTOCOMPLETE_IN_CHANNEL_FAILURE, error},
                getLogErrorAction(error)
            ]), getState);
            return;
        }

        dispatch(batchActions([
            {
                type: UserTypes.RECEIVED_PROFILES_LIST_IN_CHANNEL,
                data: data.users,
                id: channelId
            },
            {
                type: UserTypes.RECEIVED_PROFILES_LIST_NOT_IN_CHANNEL,
                data: data.out_of_channel,
                id: channelId
            },
            {
                type: UserTypes.RECEIVED_PROFILES_LIST,
                data: Object.assign([], data.users, data.out_of_channel)
            },
            {
                type: UserTypes.AUTOCOMPLETE_IN_CHANNEL_SUCCESS
            }
        ]), getState);
    };
}

export function searchProfiles(term, options = {}) {
    return async (dispatch, getState) => {
        dispatch({type: UserTypes.SEARCH_PROFILES_REQUEST}, getState);

        const {currentUserId} = getState().entities.users;

        let profiles;
        try {
<<<<<<< HEAD
            profiles = await Client4.searchUsers(term, options || {});
            removeUserFromList(currentUserId, profiles);
=======
            search = await Client.searchProfiles(term, options);
            search.forEach((p) => {
                if (p.id !== currentUserId) {
                    profiles[p.id] = p;
                }
            });
>>>>>>> 310b2635
        } catch (error) {
            forceLogoutIfNecessary(error, dispatch);
            dispatch(batchActions([
                {type: UserTypes.SEARCH_PROFILES_FAILURE, error},
                getLogErrorAction(error)
            ]), getState);
            return null;
        }

        const actions = [{type: UsersTypes.RECEIVED_PROFILES, data: profiles}];

        if (options.in_channel_id) {
            actions.push({
                type: UsersTypes.RECEIVED_PROFILES_IN_CHANNEL,
                data: profiles,
                id: options.in_channel_id
            });
        }

        if (options.not_in_channel_id) {
            actions.push({
                type: UsersTypes.RECEIVED_PROFILES_NOT_IN_CHANNEL,
                data: profiles,
                id: options.not_in_channel_id
            });
        }

        if (options.team_id) {
            actions.push({
                type: UsersTypes.RECEIVED_PROFILES_IN_TEAM,
                data: profiles,
                id: options.team_id
            });
        }

        dispatch(batchActions([
<<<<<<< HEAD
            {
                type: UserTypes.RECEIVED_PROFILES_LIST,
                data: profiles
            },
=======
            ...actions,
>>>>>>> 310b2635
            {
                type: UserTypes.SEARCH_PROFILES_SUCCESS
            }
        ]), getState);

        return profiles;
    };
}

let statusIntervalId = '';
export function startPeriodicStatusUpdates() {
    return async (dispatch, getState) => {
        clearInterval(statusIntervalId);

        statusIntervalId = setInterval(
            () => {
                const {statuses} = getState().entities.users;

                if (!statuses) {
                    return;
                }

                const userIds = Object.keys(statuses);
                if (!userIds.length) {
                    return;
                }

                getStatusesByIds(userIds)(dispatch, getState);
            },
            General.STATUS_INTERVAL
        );
    };
}

export function stopPeriodicStatusUpdates() {
    return async () => {
        if (statusIntervalId) {
            clearInterval(statusIntervalId);
        }
    };
}

export function updateUserNotifyProps(notifyProps) {
    return async (dispatch, getState) => {
        dispatch({type: UserTypes.UPDATE_NOTIFY_PROPS_REQUEST}, getState);

        let data;
        try {
            data = await Client4.patchMe({notify_props: notifyProps});
        } catch (error) {
            dispatch({type: UserTypes.UPDATE_NOTIFY_PROPS_FAILURE, error}, getState);
            return;
        }

        data.notify_props = notifyProps;

        dispatch(batchActions([
            {type: UserTypes.RECEIVED_ME, data},
            {type: UserTypes.UPDATE_NOTIFY_PROPS_SUCCESS}
        ]), getState);
    };
}

export default {
    checkMfa,
    login,
    logout,
    getProfiles,
    getProfilesByIds,
    getProfilesInTeam,
    getProfilesInChannel,
    getProfilesNotInChannel,
    getUser,
    getUserByUsername,
    getStatusesByIds,
    getSessions,
    loadProfilesForDirect,
    revokeSession,
    getUserAudits,
    searchProfiles,
    startPeriodicStatusUpdates,
    stopPeriodicStatusUpdates,
    updateUserNotifyProps
};<|MERGE_RESOLUTION|>--- conflicted
+++ resolved
@@ -527,17 +527,8 @@
 
         let profiles;
         try {
-<<<<<<< HEAD
-            profiles = await Client4.searchUsers(term, options || {});
+            profiles = await Client4.searchUsers(term, options);
             removeUserFromList(currentUserId, profiles);
-=======
-            search = await Client.searchProfiles(term, options);
-            search.forEach((p) => {
-                if (p.id !== currentUserId) {
-                    profiles[p.id] = p;
-                }
-            });
->>>>>>> 310b2635
         } catch (error) {
             forceLogoutIfNecessary(error, dispatch);
             dispatch(batchActions([
@@ -547,11 +538,11 @@
             return null;
         }
 
-        const actions = [{type: UsersTypes.RECEIVED_PROFILES, data: profiles}];
+        const actions = [{type: UserTypes.RECEIVED_PROFILES_LIST, data: profiles}];
 
         if (options.in_channel_id) {
             actions.push({
-                type: UsersTypes.RECEIVED_PROFILES_IN_CHANNEL,
+                type: UserTypes.RECEIVED_PROFILES_LIST_IN_CHANNEL,
                 data: profiles,
                 id: options.in_channel_id
             });
@@ -559,7 +550,7 @@
 
         if (options.not_in_channel_id) {
             actions.push({
-                type: UsersTypes.RECEIVED_PROFILES_NOT_IN_CHANNEL,
+                type: UserTypes.RECEIVED_PROFILES_LIST_NOT_IN_CHANNEL,
                 data: profiles,
                 id: options.not_in_channel_id
             });
@@ -567,21 +558,14 @@
 
         if (options.team_id) {
             actions.push({
-                type: UsersTypes.RECEIVED_PROFILES_IN_TEAM,
+                type: UserTypes.RECEIVED_PROFILES_LIST_IN_TEAM,
                 data: profiles,
                 id: options.team_id
             });
         }
 
         dispatch(batchActions([
-<<<<<<< HEAD
-            {
-                type: UserTypes.RECEIVED_PROFILES_LIST,
-                data: profiles
-            },
-=======
             ...actions,
->>>>>>> 310b2635
             {
                 type: UserTypes.SEARCH_PROFILES_SUCCESS
             }
